--- conflicted
+++ resolved
@@ -6,9 +6,4 @@
 from .ar import sim_ar
 from .ou import sim_ou
 from .branching import sim_branching
-<<<<<<< HEAD
-from .cad import sim_autoregressive, sim_asine_oscillation
-from .ar import sim_ar
-=======
->>>>>>> adde1fee
 from neurodsp.sim import sim_synaptic_kernel